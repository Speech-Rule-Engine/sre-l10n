--- conflicted
+++ resolved
@@ -23,21 +23,6 @@
   - %1
   - %2
 
-<<<<<<< HEAD
-# A character in fraktur font. Fraktur is sometimes also called blackletter or gothic. In English it is called German rather then the font name. Most other locales do not need this rule.
-# %1: The character in fraktur font
-german-font:
-  - $1: "gotisk"
-  - %1
-
-# A character in bold fraktur font. Fraktur is sometimes also called blackletter or gothic. In English it is called German rather then the font name. Most other locales do not need this rule.
-# %1: The character in bold fraktur font
-german-font-bold:
-  - $1: "feit gotisk"
-  - %1
-
-=======
->>>>>>> 559f4b59
 # Mixed numbers
 # Example: Two and one third
 # LaTeX Example: $2 \frac{1}{3}$
