--- conflicted
+++ resolved
@@ -53,13 +53,8 @@
   'fr': 'french',
   'hi': 'hindi',
   'it': 'italian',
-<<<<<<< HEAD
-  'nb': 'bokmal',
-  'nn': 'nynorsk'
-=======
   'nn': 'nynorsk',
   'nb': 'bokmal'
->>>>>>> 559f4b59
 };
 
 // Maps abstract locale name to directory name
